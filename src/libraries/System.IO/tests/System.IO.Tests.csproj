<?xml version="1.0" encoding="utf-8"?>
<Project ToolsVersion="12.0" DefaultTargets="Build" xmlns="http://schemas.microsoft.com/developer/msbuild/2003">
  <Import Project="$([MSBuild]::GetDirectoryNameOfFileAbove($(MSBuildThisFileDirectory), dir.props))\dir.props" />
  <PropertyGroup>
    <Configuration Condition=" '$(Configuration)' == '' ">Debug</Configuration>
    <Platform Condition=" '$(Platform)' == '' ">AnyCPU</Platform>
    <OutputType>Library</OutputType>
    <RootNamespace>System.IO</RootNamespace>
    <AssemblyName>System.IO.Tests</AssemblyName>
    <ProjectGuid>{492EC54D-D2C4-4B3F-AC1F-646B3F7EBB02}</ProjectGuid>
    <NugetTargetMoniker>.NETStandard,Version=v1.5</NugetTargetMoniker>
  </PropertyGroup>
  <!-- Default configurations to help VS understand the configurations -->
  <PropertyGroup Condition="'$(Configuration)|$(Platform)' == 'Debug|AnyCPU'" />
  <PropertyGroup Condition="'$(Configuration)|$(Platform)' == 'Release|AnyCPU'" />
  <ItemGroup>
    <Compile Include="BinaryReader\BinaryReaderTests.cs" />
    <Compile Include="BinaryWriter\BinaryWriter.WriteByteCharTests.cs" />
    <Compile Include="BinaryWriter\BinaryWriter.WriteTests.cs" />
    <Compile Include="BinaryWriter\BinaryWriterTests.cs" />
    <Compile Include="BufferedStream\BufferedStream.InvalidParameters.cs" />
    <Compile Include="BufferedStream\BufferedStreamTests.cs" />
    <Compile Include="InvalidDataException\InvalidDataExceptionTests.cs" />
    <Compile Include="MemoryStream\MemoryStream.ConstructorTests.cs" />
    <Compile Include="MemoryStream\MemoryStream.TryGetBufferTests.cs" />
    <Compile Include="MemoryStream\MemoryStreamTests.cs" />
    <Compile Include="StreamReader\StreamReader.CtorTests.cs" />
    <Compile Include="StreamReader\StreamReaderTests.cs" />
    <Compile Include="StreamWriter\StreamWriter.BaseStream.cs" />
    <Compile Include="StreamWriter\StreamWriter.CloseTests.cs" />
    <Compile Include="StreamWriter\StreamWriter.CtorTests.cs" />
    <Compile Include="StreamWriter\StreamWriter.FlushTests.cs" />
    <Compile Include="StreamWriter\StreamWriter.WriteTests.cs" />
    <Compile Include="Stream\Stream.AsyncTests.cs" />
    <Compile Include="Stream\Stream.CopyToTests.cs" />
    <Compile Include="Stream\Stream.Methods.cs" />
    <Compile Include="Stream\Stream.NullTests.cs" />
    <Compile Include="Stream\Stream.TestLeaveOpen.cs" />
    <Compile Include="Stream\Stream.TimeoutTests.cs" />
    <Compile Include="StringReader\StringReader.CtorTests.cs" />
    <Compile Include="StringWriter\StringWriterTests.cs" />
    <Compile Include="$(CommonTestPath)\System\IO\CallTrackingStream.cs">
      <Link>Common\System\IO\CallTrackingStream.cs</Link>
    </Compile>
    <Compile Include="$(CommonTestPath)\System\IO\DelegateStream.cs">
      <Link>Common\System\IO\DelegateStream.cs</Link>
    </Compile>
    <Compile Include="$(CommonTestPath)\System\IO\WrappedMemoryStream.cs">
      <Link>Common\System\IO\WrappedMemoryStream.cs</Link>
    </Compile>
  </ItemGroup>
  <ItemGroup>
    <ProjectReference Include="..\pkg\System.IO.pkgproj">
      <ReferenceOutputAssembly>false</ReferenceOutputAssembly>
      <OutputItemType>Content</OutputItemType>
      <CopyToOutputDirectory>PreserveNewest</CopyToOutputDirectory>
      <Targets>Build;DebugSymbolsProjectOutputGroup</Targets>
      <OSGroup>$(InputOSGroup)</OSGroup>
    </ProjectReference>
<<<<<<< HEAD

=======
    <ProjectReference Include="..\..\System.Diagnostics.Debug\pkg\System.Diagnostics.Debug.pkgproj">
      <ReferenceOutputAssembly>false</ReferenceOutputAssembly>
      <OutputItemType>Content</OutputItemType>
      <CopyToOutputDirectory>PreserveNewest</CopyToOutputDirectory>
      <Targets>Build;DebugSymbolsProjectOutputGroup</Targets>
      <OSGroup>$(InputOSGroup)</OSGroup>
    </ProjectReference>
>>>>>>> 09954d44
  </ItemGroup>
  <ItemGroup>
    <None Include="project.json" />
  </ItemGroup>
  <Import Project="$([MSBuild]::GetDirectoryNameOfFileAbove($(MSBuildThisFileDirectory), dir.targets))\dir.targets" />
</Project><|MERGE_RESOLUTION|>--- conflicted
+++ resolved
@@ -57,9 +57,6 @@
       <Targets>Build;DebugSymbolsProjectOutputGroup</Targets>
       <OSGroup>$(InputOSGroup)</OSGroup>
     </ProjectReference>
-<<<<<<< HEAD
-
-=======
     <ProjectReference Include="..\..\System.Diagnostics.Debug\pkg\System.Diagnostics.Debug.pkgproj">
       <ReferenceOutputAssembly>false</ReferenceOutputAssembly>
       <OutputItemType>Content</OutputItemType>
@@ -67,7 +64,6 @@
       <Targets>Build;DebugSymbolsProjectOutputGroup</Targets>
       <OSGroup>$(InputOSGroup)</OSGroup>
     </ProjectReference>
->>>>>>> 09954d44
   </ItemGroup>
   <ItemGroup>
     <None Include="project.json" />
